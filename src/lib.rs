--- conflicted
+++ resolved
@@ -1,13 +1,7 @@
-<<<<<<< HEAD
 #[cfg(test)]
 extern crate lazy_static;
 #[cfg(test)]
 #[macro_use]
-=======
-#[cfg(test)] #[macro_use]
-extern crate lazy_static;
-#[cfg(test)] #[macro_use]
->>>>>>> c9f16d78
 extern crate serde_json;
 extern crate hmac;
 extern crate nanoid;
@@ -29,14 +23,4 @@
 pub mod api_sync;
 pub mod page;
 pub mod title;
-<<<<<<< HEAD
-pub mod user;
-=======
-pub mod user;
-
-#[cfg(test)]
-lazy_static! {
-    static ref JUSTIFY_LAZY_STATIC_MACRO_USE: u8 = 0;
-    static ref JUSTIFY_SERDE_JSON_MACRO_USE: serde_json::Value = json!("");
-}
->>>>>>> c9f16d78
+pub mod user;